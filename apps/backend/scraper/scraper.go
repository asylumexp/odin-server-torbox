package scraper

import (
	"encoding/json"
	"fmt"
<<<<<<< HEAD
	"sync"
	"time"

	mqtt "github.com/eclipse/paho.mqtt.golang"
	"github.com/odin-movieshow/server/helpers"
	"github.com/odin-movieshow/server/realdebrid"
=======

>>>>>>> 15205126
	"github.com/odin-movieshow/server/settings"
	"github.com/odin-movieshow/server/types"
	"github.com/thoas/go-funk"

	"github.com/charmbracelet/log"
	"github.com/go-resty/resty/v2"
	"github.com/pocketbase/pocketbase"
)

var f mqtt.MessageHandler = func(client mqtt.Client, msg mqtt.Message) {
	fmt.Printf("TOPIC: %s\n", msg.Topic())
	fmt.Printf("MSG: %s\n", msg.Payload())
}

func mqttclient() mqtt.Client {
	// mqtt.DEBUG = log.New(os.Stdout, "", 0)
	// mqtt.ERROR = log.New(os.Stdout, "", 0)
	opts := mqtt.NewClientOptions().
		AddBroker("wss://mqtt.dnmc.in/mqtt").
		SetUsername("mqtt").
		SetPassword("mqtt9040!")
	opts.SetKeepAlive(2 * time.Second)
	opts.SetDefaultPublishHandler(f)
	opts.SetPingTimeout(1 * time.Second)

	c := mqtt.NewClient(opts)

	return c
}

func GetLinks(data map[string]any, app *pocketbase.PocketBase, mqtt mqtt.Client) []types.Torrent {
	// mux := sync.Mutex{}
	j := settings.GetJackett(app)

	if j == nil {
		log.Error("jackett", "error", "no settings")
		return []types.Torrent{}
	}

	allTorrents := []types.Torrent{}

	topic := "odin-movieshow/" + data["type"].(string)
	if data["episode_trakt"] != nil {
		topic = topic + "/" + data["episode_trakt"].(string)
	}
	if data["trakt"] != nil {
		topic = topic + "/" + data["trakt"].(string)
	}

	log.Info(topic)
	allTorrentsUnrestricted := helpers.ReadRDCacheByResource(app, topic)
	for _, u := range allTorrentsUnrestricted {
		cstr, _ := json.Marshal(u)
		mqtt.Publish(topic, 0, false, cstr)
	}

	res := resty.New().
		R().
		SetBody(data).
		SetHeader("Content-Type", "application/json").
		SetResult(&allTorrents)

	_, err := res.Post(fmt.Sprintf("%s/scrape", settings.GetScraperUrl(app)))
	if err != nil {
		log.Error("scrape", err)
		return []types.Torrent{}
	}

<<<<<<< HEAD
	wg := sync.WaitGroup{}
	chunks := helpers.Chunk(allTorrents)

	for _, c := range chunks {
		wg.Add(1)
		go func(torrents []types.Torrent) {
			defer wg.Done()
			for _, k := range torrents {

				q1s := funk.Filter(allTorrentsUnrestricted, func(t types.Torrent) bool {
					return t.Quality == "4K" && len(t.RealDebrid) > 0
				}).([]types.Torrent)

				q2s := funk.Filter(allTorrentsUnrestricted, func(t types.Torrent) bool {
					return t.Quality == "1080p" && len(t.RealDebrid) > 0
				}).([]types.Torrent)

				q3s := funk.Filter(allTorrentsUnrestricted, func(t types.Torrent) bool {
					return t.Quality == "720p" && len(t.RealDebrid) > 0
				}).([]types.Torrent)

				q4s := funk.Filter(allTorrentsUnrestricted, func(t types.Torrent) bool {
					return t.Quality == "SD" && len(t.RealDebrid) > 0
				}).([]types.Torrent)

				if k.Quality == "1080p" {
					if len(q2s) > 20 {
						continue
					}
				}

				if k.Quality == "720p" {
					if len(q1s)+len(q2s) > 30 {
						continue
					}
					if len(q3s) > 10 {
						continue
					}
				}
				if k.Quality == "SD" {
					if len(q1s)+len(q2s) > 30 {
						continue
					}
					if len(q4s) > 10 {
						continue
					}
				}

				cache := helpers.ReadRDCache(app, topic, k.Magnet)
				if cache != nil {
					// allTorrentsUnrestricted = append(allTorrentsUnrestricted, *cache)
					// cstr, _ := json.Marshal(cache)
					// mqtt.Publish(topic, 0, false, cstr)
					continue
				}

				nk := realdebrid.Unrestrict(k, app)
				allTorrentsUnrestricted = append(allTorrentsUnrestricted, nk)

				if len(nk.RealDebrid) > 0 {
					helpers.WriteRDCache(app, topic, nk.Magnet, nk)
					kstr, _ := json.Marshal(nk)
					mqtt.Publish(topic, 0, false, kstr)
				}
				// mux.Unlock()
			}
		}(c)

	}
	wg.Wait()

	filtered := []types.Torrent{}
	for _, t := range allTorrentsUnrestricted {
		if len(t.RealDebrid) > 0 {
			filtered = append(filtered, t)
		}
	}
	log.Info("scrape done", "unrestricted", len(filtered))
	return filtered
=======
	// wg := sync.WaitGroup{}
	// chunks := helpers.Chunk(allTorrents)
	// allTorrentsUnrestricted := []types.Torrent{}
	// for _, c := range chunks {
	// 	wg.Add(1)
	// 	go func(torrents []types.Torrent) {
	// 		defer wg.Done()
	// 		for _, k := range torrents {
	// 			allTorrentsUnrestricted = append(
	// 				allTorrentsUnrestricted,
	// 				realdebrid.Unrestrict(k, app),
	// 			)
	// 		}
	// 	}(c)

	// }
	// wg.Wait()

	// filtered := []types.Torrent{}
	// for _, t := range allTorrentsUnrestricted {
	// 	if len(t.RealDebrid) > 0 {
	// 		filtered = append(filtered, t)
	// 	}
	// }
	// log.Info("scrape done", "unrestricted", len(filtered))
	return allTorrents
>>>>>>> 15205126
}<|MERGE_RESOLUTION|>--- conflicted
+++ resolved
@@ -3,16 +3,11 @@
 import (
 	"encoding/json"
 	"fmt"
-<<<<<<< HEAD
-	"sync"
 	"time"
 
 	mqtt "github.com/eclipse/paho.mqtt.golang"
 	"github.com/odin-movieshow/server/helpers"
 	"github.com/odin-movieshow/server/realdebrid"
-=======
-
->>>>>>> 15205126
 	"github.com/odin-movieshow/server/settings"
 	"github.com/odin-movieshow/server/types"
 	"github.com/thoas/go-funk"
@@ -81,101 +76,66 @@
 		return []types.Torrent{}
 	}
 
-<<<<<<< HEAD
-	wg := sync.WaitGroup{}
-	chunks := helpers.Chunk(allTorrents)
+	for _, k := range allTorrents {
 
-	for _, c := range chunks {
-		wg.Add(1)
-		go func(torrents []types.Torrent) {
-			defer wg.Done()
-			for _, k := range torrents {
+		q1s := funk.Filter(allTorrentsUnrestricted, func(t types.Torrent) bool {
+			return t.Quality == "4K" && len(t.RealDebrid) > 0
+		}).([]types.Torrent)
 
-				q1s := funk.Filter(allTorrentsUnrestricted, func(t types.Torrent) bool {
-					return t.Quality == "4K" && len(t.RealDebrid) > 0
-				}).([]types.Torrent)
+		q2s := funk.Filter(allTorrentsUnrestricted, func(t types.Torrent) bool {
+			return t.Quality == "1080p" && len(t.RealDebrid) > 0
+		}).([]types.Torrent)
 
-				q2s := funk.Filter(allTorrentsUnrestricted, func(t types.Torrent) bool {
-					return t.Quality == "1080p" && len(t.RealDebrid) > 0
-				}).([]types.Torrent)
+		q3s := funk.Filter(allTorrentsUnrestricted, func(t types.Torrent) bool {
+			return t.Quality == "720p" && len(t.RealDebrid) > 0
+		}).([]types.Torrent)
 
-				q3s := funk.Filter(allTorrentsUnrestricted, func(t types.Torrent) bool {
-					return t.Quality == "720p" && len(t.RealDebrid) > 0
-				}).([]types.Torrent)
+		q4s := funk.Filter(allTorrentsUnrestricted, func(t types.Torrent) bool {
+			return t.Quality == "SD" && len(t.RealDebrid) > 0
+		}).([]types.Torrent)
 
-				q4s := funk.Filter(allTorrentsUnrestricted, func(t types.Torrent) bool {
-					return t.Quality == "SD" && len(t.RealDebrid) > 0
-				}).([]types.Torrent)
+		if k.Quality == "1080p" {
+			if len(q2s) > 20 {
+				continue
+			}
+		}
 
-				if k.Quality == "1080p" {
-					if len(q2s) > 20 {
-						continue
-					}
-				}
+		if k.Quality == "720p" {
+			if len(q1s)+len(q2s) > 30 {
+				continue
+			}
+			if len(q3s) > 10 {
+				continue
+			}
+		}
+		if k.Quality == "SD" {
+			if len(q1s)+len(q2s) > 30 {
+				continue
+			}
+			if len(q4s) > 10 {
+				continue
+			}
+		}
 
-				if k.Quality == "720p" {
-					if len(q1s)+len(q2s) > 30 {
-						continue
-					}
-					if len(q3s) > 10 {
-						continue
-					}
-				}
-				if k.Quality == "SD" {
-					if len(q1s)+len(q2s) > 30 {
-						continue
-					}
-					if len(q4s) > 10 {
-						continue
-					}
-				}
+		cache := helpers.ReadRDCache(app, topic, k.Magnet)
+		if cache != nil {
+			// allTorrentsUnrestricted = append(allTorrentsUnrestricted, *cache)
+			// cstr, _ := json.Marshal(cache)
+			// mqtt.Publish(topic, 0, false, cstr)
+			continue
+		}
 
-				cache := helpers.ReadRDCache(app, topic, k.Magnet)
-				if cache != nil {
-					// allTorrentsUnrestricted = append(allTorrentsUnrestricted, *cache)
-					// cstr, _ := json.Marshal(cache)
-					// mqtt.Publish(topic, 0, false, cstr)
-					continue
-				}
+		u := realdebrid.Unrestrict(k.Magnet, app)
+		k.RealDebrid = append(k.RealDebrid, u)
 
-				nk := realdebrid.Unrestrict(k, app)
-				allTorrentsUnrestricted = append(allTorrentsUnrestricted, nk)
-
-				if len(nk.RealDebrid) > 0 {
-					helpers.WriteRDCache(app, topic, nk.Magnet, nk)
-					kstr, _ := json.Marshal(nk)
-					mqtt.Publish(topic, 0, false, kstr)
-				}
-				// mux.Unlock()
-			}
-		}(c)
-
+		if len(k.RealDebrid) > 0 {
+			allTorrentsUnrestricted = append(allTorrentsUnrestricted, k)
+			helpers.WriteRDCache(app, topic, k.Magnet, k)
+			kstr, _ := json.Marshal(k)
+			mqtt.Publish(topic, 0, false, kstr)
+		}
+		// mux.Unlock()
 	}
-	wg.Wait()
-
-	filtered := []types.Torrent{}
-	for _, t := range allTorrentsUnrestricted {
-		if len(t.RealDebrid) > 0 {
-			filtered = append(filtered, t)
-		}
-	}
-	log.Info("scrape done", "unrestricted", len(filtered))
-	return filtered
-=======
-	// wg := sync.WaitGroup{}
-	// chunks := helpers.Chunk(allTorrents)
-	// allTorrentsUnrestricted := []types.Torrent{}
-	// for _, c := range chunks {
-	// 	wg.Add(1)
-	// 	go func(torrents []types.Torrent) {
-	// 		defer wg.Done()
-	// 		for _, k := range torrents {
-	// 			allTorrentsUnrestricted = append(
-	// 				allTorrentsUnrestricted,
-	// 				realdebrid.Unrestrict(k, app),
-	// 			)
-	// 		}
-	// 	}(c)
 
 	// }
 	// wg.Wait()
@@ -187,6 +147,6 @@
 	// 	}
 	// }
 	// log.Info("scrape done", "unrestricted", len(filtered))
-	return allTorrents
->>>>>>> 15205126
+
+	return allTorrentsUnrestricted
 }